# Copyright (c) Hathor Labs and its affiliates.
#
# This source code is licensed under the MIT license found in the
# LICENSE file in the root directory of this source tree.
import asyncio
import uuid
from math import log2
from typing import TYPE_CHECKING, Any, Callable, Dict, List, NamedTuple, Optional, cast

from hathorlib import sum_weights
from hathorlib.conf import HathorSettings
from hathorlib.exceptions import InvalidAddress
from hathorlib.scripts import binary_to_int
from hathorlib.utils import decode_address
from structlog import get_logger

import txstratum.time
from txstratum.jobs import MinerBlockJob
from txstratum.pubsub import TxMiningEvents
from txstratum.utils import JSONRPCError, JSONRPCId, JSONRPCProtocol, MaxSizeOrderedDict, Periodic

if TYPE_CHECKING:
    from txstratum.jobs import MinerJob
    from txstratum.manager import TxMiningManager  # noqa: F401

logger = get_logger()
settings = HathorSettings()
VALID_FIRST_BYTE = {binary_to_int(settings.P2PKH_VERSION_BYTE), binary_to_int(settings.MULTISIG_VERSION_BYTE)}


class SubmittedWork(NamedTuple):
    """Submitted work by the miner."""

    timestamp: float
    weight: float
    dt: float


class MessageInTransit(NamedTuple):
    """Message that is waiting response from the client."""

    id: int  # Some miners, like cgminer, only support integer ids
    method: str
    timeout: float


class StratumProtocol(JSONRPCProtocol):
    """Implementation of Stratum Protocol.

    Specification: https://en.bitcoin.it/wiki/Stratum_mining_protocol
    """

    ESTIMATOR_LOOP_INTERVAL = 15  # in seconds, "frequency" that the function that updates the estimator will be called
    ESTIMATOR_WINDOW_INTERVAL = 60 * 15  # in seconds, size of the window to use for estimating miner's hashrate
    TARGET_JOB_TIME = 15  # in seconds, adjust difficulty so jobs take this long
    JOB_UPDATE_INTERVAL = 2  # in seconds, to update the timestamp of the job
    MESSAGES_TIMEOUT_INTERVAL = 5  # in seconds, the interval to clear timed out messages

    MIN_WEIGHT = 20.0  # minimum "difficulty" to assign to jobs
    MAX_WEIGHT = 60.0  # maximum "difficulty" to assign to jobs
    INITIAL_WEIGHT = 30.0  # initial "difficulty" to assign to jobs, can raise or drop based on solvetimes
    MAX_JOBS = 1000  # maximum number of jobs to keep in memory

    MESSAGE_TIMEOUT = 30  # in seconds, timeout for messages that are not answered

    INVALID_ADDRESS = JSONRPCError(22, 'Address to send mined funds is invalid')
    INVALID_SOLUTION = JSONRPCError(30, 'Invalid solution')
    STALE_JOB = JSONRPCError(31, 'Stale job submitted')
    JOB_NOT_FOUND = JSONRPCError(32, 'Job not found')
    SERVICE_SHUTTING_DOWN = JSONRPCError(40, 'Service shutting down')

    def __init__(self, manager: 'TxMiningManager'):
        """Init StratumProcol to receive a new connection."""
        self.log = logger.new()
        self.manager: 'TxMiningManager' = manager
        self.miner_id: str = str(uuid.uuid4())
        self.miner_address: Optional[bytes] = None
        self.miner_address_str: Optional[str] = None
        self.miner_version: str = "unknown"

        self.jobs: MaxSizeOrderedDict[bytes, 'MinerJob'] = MaxSizeOrderedDict(max=self.MAX_JOBS)
        self.current_job: Optional['MinerJob'] = None
        self.current_weight: float = self.INITIAL_WEIGHT
        self.hashrate_ghs: float = 0.0

        self._submitted_work: List[SubmittedWork] = []

        self._authorized: bool = False
        self._subscribed: bool = False
        self.started_at: float = 0.0
        self.estimator_task: Optional[Periodic] = None
        self.refresh_job_task: Optional[Periodic] = None
<<<<<<< HEAD
        self.refuse_new_miners: bool = False
=======
        self.messages_timeout_task: Optional[Periodic] = None
>>>>>>> 11eef518

        # For testing only.
        self._update_job_timestamp: bool = True

        self.last_submit_at: float = 0.0
        self.completed_jobs: int = 0
        self.txs_solved: int = 0
        self.blocks_found: int = 0
        self.supported_methods: Dict[str, Callable[[Any, JSONRPCId], None]] = {
            'subscribe': self.method_subscribe,
            'mining.subscribe': self.method_subscribe,
            'login': self.method_subscribe,

            'authorize': self.method_authorize,
            'mining.authorize': self.method_authorize,

            'submit': self.method_submit,
            'mining.submit': self.method_submit,

            'configure': self.method_configure,
            'mining.configure': self.method_configure,

            'multi_version': self.method_multi_version,
            'mining.multi_version': self.method_multi_version,

            'mining.extranonce.subscribe': self.method_extranonce_subscribe,
        }

        self.messages_in_transit: Dict[int, MessageInTransit] = {}
        self.next_message_id = 1

    @property
    def miner_type(self) -> str:
        """Return the type of the connected miner."""
        return self.miner_version.split('/')[0]

    def handle_result(self, result: Any, msgid: JSONRPCId) -> None:
        """Handle a result from JSONRPC."""
        if msgid not in self.messages_in_transit:
            self.log.warning('Received result for unknown message', msgid=msgid, result=result)
            return

        assert type(msgid) is int

        message = self.messages_in_transit.pop(cast(int, msgid))

        if message.method == 'client.get_version':
            self.log.info('Miner version: {}'.format(result), miner_id=self.miner_id)
            self.miner_version = result
        else:
            self.log.error('Cant handle result: {}'.format(result), miner_id=self.miner_id, msgid=msgid)

    def get_next_message_id(self) -> int:
        """Return the next message id."""
        msgid = self.next_message_id
        self.next_message_id += 1
        return msgid

    def send_and_track_request(self, method: str, params: Any) -> None:
        """Send a request to the client and track it."""
        msgid = self.get_next_message_id()

        self.messages_in_transit[msgid] = MessageInTransit(
            id=msgid,
            method=method,
            timeout=txstratum.time.time() + self.MESSAGE_TIMEOUT
        )
        self.send_request(method, params, msgid)

    def connection_made(self, transport: asyncio.BaseTransport) -> None:
        """Set things up after a new connection is made.

        See: https://docs.python.org/3/library/asyncio-protocol.html#asyncio.BaseProtocol.connection_made
        """
        self.transport = cast(asyncio.Transport, transport)
        self.manager.add_connection(self)
        self.log = self.log.bind(miner_id=self.miner_id)
        self.log.debug('connection made')

    def connection_lost(self, exc: Optional[Exception]) -> None:
        """Clean up after a connection is lost.

        See: https://docs.python.org/3/library/asyncio-protocol.html#asyncio.BaseProtocol.connection_lost
        """
        self.log.debug('connection lost', exc=exc)
        if self._subscribed:
            self.log.info('Miner exited')
        assert self.miner_id is not None
        self.manager.remove_connection(self)
        if self.estimator_task:
            asyncio.ensure_future(self.estimator_task.stop())
        if self.refresh_job_task:
            asyncio.ensure_future(self.refresh_job_task.stop())

    def ask_miner_to_reconnect(self) -> None:
        """Ask the miner to reconnect. We just want to force it to disconnect with this."""
        self.log.info('Asking miner to reconnect')
        self.send_request('client.show_message', ['Will force reconnection'], None)
        self.send_request('client.reconnect', [], None)

        self.transport.close()

    def start_periodic_tasks(self) -> None:
        """Start periodic tasks."""
        if self.estimator_task is None:
            # Start estimator periodic task.
            self.estimator_task = Periodic(self.estimator_loop, self.ESTIMATOR_LOOP_INTERVAL)
            asyncio.ensure_future(self.estimator_task.start())

        if self.refresh_job_task is None:
            # Start refresh job periodic task.
            self.refresh_job_task = Periodic(self.refresh_job, self.JOB_UPDATE_INTERVAL)
            asyncio.ensure_future(self.refresh_job_task.start())

        if self.messages_timeout_task is None:
            # Start messages timeout periodic task.
            self.messages_timeout_task = Periodic(self.messages_timeout_job, self.MESSAGES_TIMEOUT_INTERVAL)
            asyncio.ensure_future(self.messages_timeout_task.start())

    async def messages_timeout_job(self) -> None:
        """Period task to check for messages that have timed out."""
        now = txstratum.time.time()

        should_delete = []

        for message in self.messages_in_transit.values():
            if now > message.timeout:
                should_delete.append(message.id)

        for msgid in should_delete:
            message = self.messages_in_transit.pop(msgid)
            self.log.warning('Message timed out', msg=message)

    def method_extranonce_subscribe(self, params: Any, msgid: JSONRPCId) -> None:
        """Handle extra-nonce request from JSONRPC."""
        self.send_result(msgid, True)

    def method_multi_version(self, params: Any, msgid: JSONRPCId) -> None:
        """Handle multi-version request from JSONRPC."""
        self.send_result(msgid, True)

    def method_subscribe(self, params: Any, msgid: JSONRPCId) -> None:
        """Handle subscribe request from JSONRPC."""
        if self.refuse_new_miners:
            self.send_error(msgid, self.SERVICE_SHUTTING_DOWN)
            self.log.info('Refused miner subscription because we are shutting down', address=self.miner_address_str)
            return

        if params and 'address' in params and params['address'] is not None:
            try:
                address = params['address']
                address_bytes = decode_address(address)
                if address_bytes[0] not in VALID_FIRST_BYTE:
                    self.log.warn('Forcing different network address')
                    address_bytes = bytearray(address_bytes)
                    address_bytes[0] = binary_to_int(settings.P2PKH_VERSION_BYTE)
                    address_bytes = bytes(address_bytes)
                self.miner_address = address_bytes
                self.miner_address_str = address
            except InvalidAddress:
                self.log.debug('Miner with invalid address', address=address)
                self.send_error(msgid, self.INVALID_ADDRESS)
                self.transport.close()
                return
        self._subscribed = True
        self.send_result('ok', msgid)
        self.log.info('Miner subscribed', address=self.miner_address_str)
        self.start_if_ready()

    def method_authorize(self, params: Any, msgid: JSONRPCId) -> None:
        """Handle authorize request from JSONRPC."""
        self._authorized = True
        self.log.info('Miner authorized')
        self.start_if_ready()

    def method_submit(self, params: Any, msgid: JSONRPCId) -> None:
        """Handle submit request from JSONRPC.

        Args:
            params: a dict containing `job_id` and `nonce`
        """
        self.log.debug('handle submit', msgid=msgid, params=params)
        if 'job_id' not in params or 'nonce' not in params:
            return self.send_error(msgid, self.INVALID_PARAMS, {'params': params, 'required': ['job_id', 'nonce']})

        try:
            job_id = bytes.fromhex(params['job_id'])
        except ValueError:
            return self.send_error(msgid, self.INVALID_PARAMS, 'invalid job_id format')

        try:
            nonce = int(params['nonce'], 16)
        except ValueError:
            return self.send_error(msgid, self.INVALID_PARAMS, 'invalid nonce')

        job = self.jobs.get(job_id, None)

        if job is None:
            # XXX Should we look into the job history? It may be necessary if the job was not marked as clean.
            return self.send_error(msgid, self.JOB_NOT_FOUND)

        if job.submitted_at is not None:
            self.log.debug('Job already submitted', job_id=job_id)
            return self.send_error(msgid, self.STALE_JOB, {
                'current_job': self.current_job and self.current_job.uuid.hex(),
                'job_id': job_id.hex()
            })

        obj = job.get_object()
        obj.nonce = nonce
        obj.update_hash()
        if not obj.verify_pow(override_weight=job.share_weight):
            self.log.error('Invalid share weight', uuid=job_id.hex(), share_weight=job.share_weight,
                           data=job.get_data().hex())
            return self.send_error(msgid, self.INVALID_SOLUTION)

        now = txstratum.time.time()
        self.completed_jobs += 1
        job.submitted_at = now
        self.last_submit_at = now
        self.send_result(msgid, 'ok')

        self.manager.pubsub.emit(TxMiningEvents.PROTOCOL_JOB_COMPLETED, self)

        if isinstance(job, MinerBlockJob):
            assert job.started_at is not None
            dt = job.submitted_at - job.started_at
            self._submitted_work.append(SubmittedWork(job.submitted_at, job.share_weight, dt))
        # Too many jobs too fast, increase difficulty out of caution (more than 10 submits within the last 10s)
        if sum(1 for x in self._submitted_work if now - x.timestamp < 10) > 10:
            # Doubles the difficulty
            self.set_current_weight(self.current_weight + 1)

        if obj.verify_pow():
            # We need to verify if the submited solution is valid, because we may
            # have sent to the miner a job with weight below the weight needed
            # to solve the block.
            self.manager.submit_solution(self, job, obj.get_struct_nonce())
            if obj.is_block:
                self.blocks_found += 1
            else:
                self.txs_solved += 1

        else:
            # If the solution is not valid, get a new job.
            self.manager.update_miner_job(self, clean=True)

    def method_configure(self, params: Any, msgid: JSONRPCId) -> None:
        """Handle stratum-extensions configuration from JSONRPC.

        See: https://github.com/slushpool/stratumprotocol/blob/master/stratum-extensions.mediawiki
        """
        self.log.debug('handle configure', msgid=msgid, params=params)
        exts, exts_params = params
        res: Dict[str, Any] = {ext: False for ext in exts}

        # TODO
        # if 'minimum-difficulty' in exts:
        #     self.min_difficulty = int(exts_params['minimum-difficulty.value'])
        #     res['minimum-difficulty'] = True

        self.send_result(msgid, res)

    async def estimator_loop(self) -> None:
        """Estimate miner's hashrate. It is automatically called."""
        if not self.current_job:
            # not ready yet, skip this run
            return
        now = txstratum.time.time()
        # remove old entries
        self._submitted_work = [x for x in self._submitted_work if now - x.timestamp < self.ESTIMATOR_WINDOW_INTERVAL]
        # too little jobs, reduce difficulty
        if len(self._submitted_work) == 0:
            self.set_current_weight(self.current_weight - 0.5)
            return
        # otherwise, estimate the hashrate, and aim for a difficulty that approximates the target job time
        # window size
        if len(self._submitted_work) <= 1:
            return
        # delta and total logwork (considering the highest hash only)
        delta = 0.0
        logwork = 0.0
        for x in self._submitted_work:
            delta += x.dt
            logwork = sum_weights(logwork, x.weight)
        # calculate hashrate in TH/s
        self.hashrate_ghs = 2**(logwork - log2(delta) - 30)
        self.set_current_weight(logwork - log2(delta) + log2(self.TARGET_JOB_TIME))

    def set_current_weight(self, weight: float) -> None:
        """Set current weight and update miner's job."""
        self.current_weight = max(self.MIN_WEIGHT, weight)
        assert self.current_job is not None
        self.manager.update_miner_job(self, clean=False)

    def is_ready(self) -> bool:
        """Return True if miner is ready to mine."""
        if self._subscribed:
            return True
        return False

    def status(self) -> Dict[Any, Any]:
        """Return dict with useful metrics."""
        job_type = None
        if self.current_job is not None:
            job_type = 'block' if self.current_job.is_block else 'transaction'

        return {
            'id': self.miner_id,
            'version': self.miner_version,
            'hashrate_ghs': self.hashrate_ghs,
            'weight': self.current_weight,
            'miner_address': self.miner_address_str,
            'job_type': job_type,
            'started_at': self.started_at,
            'last_submit_at': self.last_submit_at,
            'uptime': self.uptime,
            'completed_jobs': self.completed_jobs,
            'txs_solved': self.txs_solved,
            'blocks_found': self.blocks_found,
        }

    @property
    def uptime(self) -> float:
        """Live uptime after the miner is ready."""
        if not self.started_at:
            return 0.0
        return txstratum.time.time() - self.started_at

    def start_if_ready(self) -> None:
        """Start mining if it is ready."""
        self.send_and_track_request('client.get_version', None)

        if not self.is_ready():
            return
        if self.current_job is not None:
            return
        self.started_at = txstratum.time.time()
        self.start_periodic_tasks()
        self.manager.mark_connection_as_ready(self)

    def is_mining_block(self) -> bool:
        """Return True if the miner is mining a block."""
        if self.current_job is None:
            return False
        return self.current_job.is_block

    async def refresh_job(self) -> None:
        """Refresh miner's job, updating timestamp.

        This is run as a periodic task.
        """
        assert self.current_job is not None

        self.manager.update_miner_job(self, clean=False)

    def update_job(self, job: 'MinerJob', *, clean: bool) -> None:
        """Update miner's job. It is called by the manager.

        :param job: new job
        :param clean: if clean is True, the miner will be forced to abort the
            current job and immediately start mining the new job
        """
        # Set job's share weight
        job.share_weight = min(self.current_weight, job.get_weight())

        # Set miner address.
        if job.is_block and self.miner_address:
            assert isinstance(job, MinerBlockJob)
            job.set_mining_address(self.miner_address)

        # Update timestamp.
        if self._update_job_timestamp:
            job.update_timestamp()

        # Update when the job started mining
        job.started_at = txstratum.time.time()

        # Add job to the job list and set it as current job
        self.current_job = job
        self.jobs[job.uuid] = job

        # Send new job to the miner.
        job_data = {
            'data': job.get_header_without_nonce().hex(),
            'job_id': job.uuid.hex(),
            'nonce_size': job.get_nonce_size(),
            'weight': float(job.share_weight),
            'clean': clean,
        }
        self.log.debug('Update job', job=job_data, block=job.get_data().hex())
        self.send_request('job', job_data, msgid=None)<|MERGE_RESOLUTION|>--- conflicted
+++ resolved
@@ -90,11 +90,8 @@
         self.started_at: float = 0.0
         self.estimator_task: Optional[Periodic] = None
         self.refresh_job_task: Optional[Periodic] = None
-<<<<<<< HEAD
         self.refuse_new_miners: bool = False
-=======
         self.messages_timeout_task: Optional[Periodic] = None
->>>>>>> 11eef518
 
         # For testing only.
         self._update_job_timestamp: bool = True
