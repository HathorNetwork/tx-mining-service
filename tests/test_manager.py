"""
Copyright (c) Hathor Labs and its affiliates.

This source code is licensed under the MIT license found in the
LICENSE file in the root directory of this source tree.
"""

import asyncio
import unittest
from collections import deque
from typing import List, Optional
from unittest.mock import ANY, MagicMock, Mock

import asynctest  # type: ignore
from hathorlib.client import BlockTemplate, HathorClient

import txstratum.time
from txstratum.jobs import JobStatus, TxJob
from txstratum.manager import TxMiningManager
from txstratum.protocol import StratumProtocol

TX1_DATA = bytes.fromhex(
    '0001000102000000000000089c0d40a9b1edfb499bc624833fde87ae459d495000393f4aaa00006'
    'a473045022100c407d5e8f411f9ae582ebd7acbfcb6ea6170332709fb69acaa34c1b426f1d8f502'
    '2003847963768eca9bcdf46e758319fb2699fd28ab657d00f54bef46c37a90405e2103755f2920f'
    'f7dc32dc5414cea1cf9e078347f40894caf0c03637d083dbb261c5c000003e800001976a914a04c'
    '9e2a0291f53c618fdad2ecb37748efb0eeeb88ac0000151800001976a914545f1156a3b00df622b'
    '1d92968c21b962e9d7aa588ac4032a8228c4020c35ed18547020000000047c9881d2bf348d5ffd6'
    'ce8398d6bc5d17b3bea75a53c15b7480be950000006ed5794bf69ebe7d7d75e7a0024d98acb85cb'
    '9c101b59b8b6073e8667c84e2ee77'
)
TX1_NONCE = '84e2ee77'

TX2_DATA = bytes.fromhex(
    '00010001020000000000000896f3792cf52e13978baa98ac966639946b558190f52d1d8c4900006a473045'
    '022100cf557f80e59f4cc142dfeff28b54321c1787bc6faddb798093b9bd4e6fa32c60022055fbf4312f08'
    '19748a6480e0d1f7d70276b3cc12276d973f991bdb2f22250b972103755f2920ff7dc32dc5414cea1cf9e0'
    '78347f40894caf0c03637d083dbb261c5c0000170c00001976a914a04c9e2a0291f53c618fdad2ecb37748'
    'efb0eeeb88ac000001f400001976a914a04c9e2a0291f53c618fdad2ecb37748efb0eeeb88ac4032a8228c'
    '4020c35ed184d5020000006ed5794bf69ebe7d7d75e7a0024d98acb85cb9c101b59b8b6073e8667c000001'
    '2a9d7b6a8895fc1fde992187e742eff81ad2e40994b595cc45056d7bb333cf514a'
)
TX2_NONCE = '33cf514a'


TOKEN_CREATION_TX_DATA = bytes.fromhex(
    '00020104000005551d7740fd7d3c0acc50b5677fdd844f1225985aa431e1712af2a2fd'
    '8900006a473045022100a445edb5cd6c79a0a7b5ed837582fd65b8d511ee60b64fd076'
    'e07bd8f63f75a202202dca24320bffc4c3ca2a07cdfff38f7c839bde70ed49ef634ac6'
    '588972836cab2103bfa995d676e3c0ed7b863c74cfef9683fab3163b42b6f21442326a'
    '023fc57fba0000264800001976a9146876f9578221fdb678d4e8376503098a9228b132'
    '88ac00004e2001001976a914031761ef85a24603203c97e75af355b83209f08f88ac00'
    '00000181001976a9149f091256cb98649c7c35df0aad44d7805710691e88ac00000002'
    '81001976a914b1d7a5ee505ad4d3b93ea1a5162ba83d5049ec4e88ac0109546f546865'
    '4d6f6f6e04f09f9a804034a52aec6cece75e0fc0e30200001a72272f48339fcc5d5ec5'
    'deaf197855964b0eb912e8c6eefe00928b6cf600001055641c20b71871ed2c5c7d4096'
    'a34f40888d79c25bce74421646e732dc01ff7369'
)
TOKEN_CREATION_TX_NONCE = '01ff7369'


class HathorClientTest(HathorClient):
    def __init__(self, server_url: str, api_version: str = '/v1a/'):
        self._current_index = 0

        BLOCK_DATA_1 = bytes.fromhex('000001ffffffe8b789180000001976a9147fd4ae0e4fb2d2854e76d359029d8078bb9'
                                     '9649e88ac40350000000000005e0f84a9000000000000000000000000000000278a7e')
        BLOCK_DATA_2 = bytes.fromhex('0000010000190000001976a9143d6dbcbf6e67b2cbcc3225994756a56a5e2d3a2788a'
                                     'c40350000000000005e0f84de03000006cb93385b8b87a545a1cbb6197e6caff600c1'
                                     '2cc12fc54250d39c8088fc0002d4d2a15def7604688e1878ab681142a7b155cbe52a6'
                                     'b4e031250ae96db0a0002ad8d1519daaddc8e1a37b14aac0b045129c01832281fb1c0'
                                     '2d873c7abbf9623731383164323332613136626139353030316465323264333135316'
                                     '2303237652d3833623135646233343639373438626262396262393330363861383633'
                                     '3634362d6365326637376239393130373434613162313665656666306630323161306'
                                     '63200000002000000000000000080326758')
        self._block_templates = [
            BlockTemplate(data=BLOCK_DATA_1, height=0),
            BlockTemplate(data=BLOCK_DATA_2, height=1),
        ]

    def next_block_template(self) -> None:
        self._current_index += 1

    async def start(self):
        pass

    async def stop(self):
        pass

    async def get_block_template(self, address: Optional[str] = None) -> BlockTemplate:
        return self._block_templates[self._current_index]

    async def get_tx_parents(self) -> List[bytes]:
        pass

    async def push_tx_or_block(self, raw: bytes) -> bool:
        self.next_block_template()
        return True


class ManagerTestCase(unittest.TestCase):
    def setUp(self):
        self.loop = asyncio.new_event_loop()
        asyncio.set_event_loop(self.loop)

        address = 'HC7w4j7mPet49BBN5a2An3XUiPvK6C1TL7'

        self.client = HathorClientTest(server_url='')
        self.loop.run_until_complete(self.client.start())
        self.manager = TxMiningManager(backend=self.client, address=address)
        self.loop.run_until_complete(self.manager.start())
        self.loop.run_until_complete(self.manager.wait_for_block_template())
        self.assertTrue(len(self.manager.block_template) > 0)

    def _run_all_pending_events(self):
        """Run all pending events."""
        # pending = asyncio.all_tasks(self.loop)
        # self.loop.run_until_complete(asyncio.gather(*pending))
        async def _fn():
            pass
        future = asyncio.ensure_future(_fn())
        self.loop.run_until_complete(future)

    def test_invalid_mining_address(self):
        from hathorlib.exceptions import InvalidAddress
        address = 'HC7w4j7mPet49BBN5a2An3XUiPvK6C1TL7'

        invalid_addresses = [
            ('Invalid base58', address[:-1] + 'I'),  # No 'I' in base58 symbols.
            ('Invalid checksum', address[:-1] + 'A'),
            ('Invalid size (smaller)', address[:-1]),
            ('Invalid size (bigger)', address + '7'),
        ]
        for idx, (cause, invalid_address) in enumerate(invalid_addresses):
            with self.assertRaises(InvalidAddress):
                print('Address #{}: {} ({})'.format(idx, cause, invalid_address))
                TxMiningManager(backend=self.client, address=invalid_address)

    def test_miner_connect_disconnect(self):
        conn = StratumProtocol(self.manager)
        conn.connection_made(transport=None)
        self.assertEqual(1, len(self.manager.connections))
        self.assertEqual(0, len(self.manager.miners))
        conn.connection_lost(exc=None)
        self.assertEqual(0, len(self.manager.connections))
        self.assertEqual(0, len(self.manager.miners))

    def test_miner_connect_ready_disconnect(self):
        conn = StratumProtocol(self.manager)
        transport = Mock()
        conn.connection_made(transport=transport)
        self.assertEqual(1, len(self.manager.connections))
        self.assertEqual(0, len(self.manager.miners))

        conn.method_subscribe(params=None, msgid=None)
        conn.method_authorize(params=None, msgid=None)
        self.assertEqual(1, len(self.manager.miners))

        conn.connection_lost(exc=None)
        self.assertEqual(0, len(self.manager.connections))
        self.assertEqual(0, len(self.manager.miners))

    def test_many_miners_connect_ready_disconnect(self, qty=5):
        transport = Mock()
        connections = []
        for idx in range(qty):
            conn = StratumProtocol(self.manager)
            conn.connection_made(transport=transport)
            self.assertEqual(idx + 1, len(self.manager.connections))
            self.assertEqual(0, len(self.manager.miners))
            connections.append(conn)

        self.assertEqual(qty, len(self.manager.connections))
        self.assertEqual(0, len(self.manager.miners))

        for idx, conn in enumerate(connections):
            conn.method_subscribe(params=None, msgid=None)
            conn.method_authorize(params=None, msgid=None)
            self.assertEqual(idx + 1, len(self.manager.miners))

        self.assertEqual(qty, len(self.manager.connections))
        self.assertEqual(qty, len(self.manager.miners))
        self.manager.status()

        for idx, conn in enumerate(connections):
            conn.connection_lost(exc=None)
            self.assertEqual(qty - idx - 1, len(self.manager.connections))
            self.assertEqual(qty - idx - 1, len(self.manager.miners))

        self.assertEqual(0, len(self.manager.connections))
        self.assertEqual(0, len(self.manager.miners))

    def test_miner_some_jsonrpc_methods(self):
        conn = StratumProtocol(self.manager)
        conn.connection_made(transport=None)

        conn.send_result = MagicMock(return_value=None)
        conn.method_extranonce_subscribe(params=None, msgid=None)
        conn.send_result.assert_called_with(None, True)

        conn.send_result = MagicMock(return_value=None)
        conn.method_multi_version(params=None, msgid=None)
        conn.send_result.assert_called_with(None, True)

    def test_miner_method_subscribe_invalid_address1(self):
        conn = StratumProtocol(self.manager)
        transport = Mock()
        conn.connection_made(transport=transport)
        conn.send_error = MagicMock(return_value=None)

        params = {
            'address': 'abc!'
        }
        conn.method_subscribe(params=params, msgid=None)
        conn.send_error.assert_called_once()
        transport.close.assert_called_once()

    def test_miner_method_subscribe_invalid_address2(self):
        conn = StratumProtocol(self.manager)
        transport = Mock()
        conn.connection_made(transport=transport)
        conn.send_error = MagicMock(return_value=None)

        params = {
            'address': 'ZiCa'
        }
        conn.method_subscribe(params=params, msgid=None)
        conn.send_error.assert_called_once()
        transport.close.assert_called_once()

    def test_miner_method_subscribe_invalid_address3(self):
        conn = StratumProtocol(self.manager)
        transport = Mock()
        conn.connection_made(transport=transport)
        conn.send_error = MagicMock(return_value=None)

        params = {
            'address': 'HVZjvL1FJ23kH3buGNuttVRsRKq66WHXXX'
        }
        conn.method_subscribe(params=params, msgid=None)
        conn.send_error.assert_called_once()
        transport.close.assert_called_once()

    def test_miner_method_subscribe_valid_address(self):
        conn = StratumProtocol(self.manager)
        transport = Mock()
        conn.connection_made(transport=transport)
        conn.send_error = MagicMock(return_value=None)

        params = {
            'address': 'HVZjvL1FJ23kH3buGNuttVRsRKq66WHUVZ'
        }
        conn.method_subscribe(params=params, msgid=None)
        conn.send_error.assert_not_called()
        transport.close.assert_not_called()

    def _get_ready_miner(self, address: Optional[str] = None) -> StratumProtocol:
        conn = StratumProtocol(self.manager)
        conn._update_job_timestamp = False

        transport = Mock()
        conn.connection_made(transport=transport)

        if address:
            params = {'address': address}
        else:
            params = {}
        conn.method_subscribe(params=params, msgid=None)
        conn.method_authorize(params=None, msgid=None)
        return conn

    def test_miner_invalid_address(self):
        conn = StratumProtocol(self.manager)
        conn.send_error = MagicMock(return_value=None)

        transport = Mock()
        conn.connection_made(transport=transport)

        params = {'address': 'X'}
        conn.method_subscribe(params=params, msgid=None)
        conn.send_error.assert_called_once_with(None, conn.INVALID_ADDRESS)

    def test_miner_only_blocks_submit_failed_1(self):
        conn = self._get_ready_miner('HVZjvL1FJ23kH3buGNuttVRsRKq66WHUVZ')
        self.assertIsNotNone(conn.current_job)
        self.assertTrue(conn.current_job.is_block)
        conn.send_error = MagicMock(return_value=None)
        conn.method_submit(params={}, msgid=None)
        conn.send_error.assert_called_once_with(None, conn.INVALID_PARAMS, ANY)

    def test_miner_only_blocks_submit_failed_2(self):
        conn = self._get_ready_miner('HVZjvL1FJ23kH3buGNuttVRsRKq66WHUVZ')
        self.assertIsNotNone(conn.current_job)
        self.assertTrue(conn.current_job.is_block)

        params = {
            'job_id': 'abc!',
            'nonce': '123',
        }
        conn.send_error = MagicMock(return_value=None)
        conn.method_submit(params=params, msgid=None)
        conn.send_error.assert_called_once_with(None, conn.INVALID_PARAMS, ANY)

    def test_miner_only_blocks_submit_failed_3(self):
        conn = self._get_ready_miner('HVZjvL1FJ23kH3buGNuttVRsRKq66WHUVZ')
        self.assertIsNotNone(conn.current_job)
        self.assertTrue(conn.current_job.is_block)

        params = {
            'job_id': 'ffff',
            'nonce': '123',
        }
        conn.send_error = MagicMock(return_value=None)
        conn.method_submit(params=params, msgid=None)
        conn.send_error.assert_called_once_with(None, conn.JOB_NOT_FOUND)

    def test_miner_only_blocks_submit_failed_4(self):
        conn = self._get_ready_miner('HVZjvL1FJ23kH3buGNuttVRsRKq66WHUVZ')
        self.assertIsNotNone(conn.current_job)
        self.assertTrue(conn.current_job.is_block)

        params = {
            'job_id': conn.current_job.uuid.hex(),
            'nonce': 'FFZZ',
        }
        conn.send_error = MagicMock(return_value=None)
        conn.method_submit(params=params, msgid=None)
        conn.send_error.assert_called_once_with(None, conn.INVALID_PARAMS, ANY)

    def test_miner_only_blocks_submit_failed_5(self):
        conn = self._get_ready_miner('HVZjvL1FJ23kH3buGNuttVRsRKq66WHUVZ')
        self.assertIsNotNone(conn.current_job)
        self.assertTrue(conn.current_job.is_block)

        params = {
            'job_id': conn.current_job.uuid.hex(),
            'nonce': '123',
        }
        conn.send_error = MagicMock(return_value=None)
        conn.method_submit(params=params, msgid=None)
        conn.send_error.assert_called_once_with(None, conn.INVALID_SOLUTION)

    def test_miner_only_blocks_submit(self):
        conn = self._get_ready_miner()
        self.assertIsNotNone(conn.current_job)
        self.assertTrue(conn.current_job.is_block)
        self.assertEqual(0, conn.current_job.height)

        # First submission: success
        params = {
            'job_id': conn.current_job.uuid.hex(),
            'nonce': '00000000000000000000000000278a7e',
        }
        conn.send_error = MagicMock(return_value=None)
        conn.send_result = MagicMock(return_value=None)
        conn.method_submit(params=params, msgid=None)
        conn.send_error.assert_not_called()
        conn.send_result.assert_called_once_with(None, 'ok')

        # Second submission: stale job
        conn.send_error = MagicMock(return_value=None)
        conn.send_result = MagicMock(return_value=None)
        conn.method_submit(params=params, msgid=None)
        conn.send_error.assert_called_once_with(None, conn.STALE_JOB, ANY)
        conn.send_result.assert_not_called()

        self._run_all_pending_events()
        self.loop.run_until_complete(self.manager.update_block_template())
        self.assertEqual(1, conn.current_job.height)

        # conn.connection_lost(exc=None)
        # self.loop.run_until_complete(self.manager.stop())

    def test_miner_only_blocks_update_block(self):
        conn = self._get_ready_miner()
        self.assertIsNotNone(conn.current_job)
        self.assertTrue(conn.current_job.is_block)
        self.assertEqual(0, conn.current_job.height)

        # Hathor full node returned a new block template.
        self.client.next_block_template()
        self.loop.run_until_complete(self.manager.update_block_template())
        self._run_all_pending_events()

        self.assertEqual(1, conn.current_job.height)

    def test_two_miners_same_submission_1(self):
        conn1 = self._get_ready_miner()
        conn2 = self._get_ready_miner()
        self.assertEqual(0, conn1.current_job.height)
        self.assertEqual(0, conn2.current_job.height)

        # First submission: success
        params = {
            'job_id': conn1.current_job.uuid.hex(),
            'nonce': '00000000000000000000000000278a7e',
        }
        conn1.send_error = MagicMock(return_value=None)
        conn1.send_result = MagicMock(return_value=None)
        self.manager.backend.push_tx_or_block = MagicMock(return_value=asyncio.Future())
        conn1.method_submit(params=params, msgid=None)
        conn1.send_error.assert_not_called()
        conn1.send_result.assert_called_once_with(None, 'ok')
        self.manager.backend.push_tx_or_block.assert_called_once()

        # As the main loop is not running, the jobs have not been updated yet.
        # Second submission: success, but it won't be propagated.
        conn2.send_error = MagicMock(return_value=None)
        conn2.send_result = MagicMock(return_value=None)
        self.manager.backend.push_tx_or_block = MagicMock(return_value=asyncio.Future())
        conn2.method_submit(params=params, msgid=None)
        conn1.send_error.assert_not_called()
        conn1.send_result.assert_called_once_with(None, 'ok')
        self.manager.backend.push_tx_or_block.assert_not_called()

    def test_two_miners_same_submission_2(self):
        conn1 = self._get_ready_miner()
        conn2 = self._get_ready_miner()
        self.assertEqual(0, conn1.current_job.height)
        self.assertEqual(0, conn2.current_job.height)
        params1 = {
            'job_id': conn1.current_job.uuid.hex(),
            'nonce': '00000000000000000000000000278a7e',
        }
        params2 = {
            'job_id': conn2.current_job.uuid.hex(),
            'nonce': '00000000000000000000000000278a7e',
        }

        # First submission: success
        conn1.send_error = MagicMock(return_value=None)
        conn1.send_result = MagicMock(return_value=None)
        conn1.method_submit(params=params1, msgid=None)
        conn1.send_error.assert_not_called()
        conn1.send_result.assert_called_once_with(None, 'ok')

        # Run the main loop to update the jobs.
        self._run_all_pending_events()
        self.loop.run_until_complete(self.manager.update_block_template())
        self.assertEqual(1, conn1.current_job.height)
        self.assertEqual(1, conn2.current_job.height)

        # As jobs have been updated, the submission from the second miner will be accepted but not propagated.
        # Second submission: success and not propagated.
        conn2.send_error = MagicMock(return_value=None)
        conn2.send_result = MagicMock(return_value=None)
        self.manager.backend.push_tx_or_block = MagicMock(return_value=asyncio.Future())
        conn2.method_submit(params=params2, msgid=None)
        conn1.send_error.assert_not_called()
        conn1.send_result.assert_called_once_with(None, 'ok')
        self.manager.backend.push_tx_or_block.assert_not_called()

    def _run_basic_tx_tests(self, conn, tx_data, tx_nonce):
        job = TxJob(tx_data)
        ret = self.manager.add_job(job)
        self.assertFalse(conn.current_job.is_block)
        self.assertEqual(conn.current_job.tx_job, job)
        self.assertTrue(ret)

        # First submission: wrong nonce
        params = {
            'job_id': conn.current_job.uuid.hex(),
            'nonce': '84e20000',
        }
        conn.send_error = MagicMock(return_value=None)
        conn.send_result = MagicMock(return_value=None)
        conn.method_submit(params=params, msgid=None)
        conn.send_error.assert_called_once_with(None, conn.INVALID_SOLUTION)
        conn.send_result.assert_not_called()
        self.assertFalse(conn.current_job.is_block)

        # Second submission: success
        params = {
            'job_id': conn.current_job.uuid.hex(),
            'nonce': tx_nonce,
        }
        conn.send_error = MagicMock(return_value=None)
        conn.send_result = MagicMock(return_value=None)
        conn.method_submit(params=params, msgid=None)
        conn.send_error.assert_not_called()
        conn.send_result.assert_called_once_with(None, 'ok')

        # Third submission: stale
        conn.send_error = MagicMock(return_value=None)
        conn.send_result = MagicMock(return_value=None)
        conn.method_submit(params=params, msgid=None)
        conn.send_error.assert_called_once_with(None, conn.STALE_JOB, ANY)
        conn.send_result.assert_not_called()

    def test_one_miner_one_tx(self):
        conn = self._get_ready_miner('HVZjvL1FJ23kH3buGNuttVRsRKq66WHUVZ')
        self.assertIsNotNone(conn.current_job)
        self.assertTrue(conn.current_job.is_block)
        self.assertEqual(0, conn.current_job.height)

        self._run_basic_tx_tests(conn, TX1_DATA, TX1_NONCE)

        # Run loop and check that the miner gets a block
        self._run_all_pending_events()
        self.assertTrue(conn.current_job.is_block)
        self.assertEqual(0, conn.current_job.height)

    def test_one_miner_two_txs(self):
        conn = self._get_ready_miner('HVZjvL1FJ23kH3buGNuttVRsRKq66WHUVZ')
        self.assertIsNotNone(conn.current_job)
        self.assertTrue(conn.current_job.is_block)
        self.assertEqual(0, conn.current_job.height)

        job1 = TxJob(TX1_DATA)
        job2 = TxJob(TX2_DATA)
        ret1 = self.manager.add_job(job1)
        ret2 = self.manager.add_job(job2)
        self.assertFalse(conn.current_job.is_block)
        self.assertEqual(conn.current_job.tx_job, job1)
        self.assertTrue(ret1)
        self.assertTrue(ret2)

        # First submission: success
        params = {
            'job_id': conn.current_job.uuid.hex(),
            'nonce': TX1_NONCE,
        }
        conn.send_error = MagicMock(return_value=None)
        conn.send_result = MagicMock(return_value=None)
        conn.method_submit(params=params, msgid=None)
        conn.send_error.assert_not_called()
        conn.send_result.assert_called_once_with(None, 'ok')

        # Run loop and check that the miner gets the next tx
        self._run_all_pending_events()
        self.assertFalse(conn.current_job.is_block)
        self.assertEqual(conn.current_job.tx_job, job2)

        # First submission: success
        params = {
            'job_id': conn.current_job.uuid.hex(),
            'nonce': TX2_NONCE,
        }
        conn.send_error = MagicMock(return_value=None)
        conn.send_result = MagicMock(return_value=None)
        conn.method_submit(params=params, msgid=None)
        conn.send_error.assert_not_called()
        conn.send_result.assert_called_once_with(None, 'ok')

        # Run loop and check that the miner gets a block
        self._run_all_pending_events()
        self.assertTrue(conn.current_job.is_block)
        self.assertEqual(0, conn.current_job.height)

    def test_two_miners_same_tx_submission(self):
        # Motivated by the exceptions described in https://github.com/HathorNetwork/tx-mining-service/pull/38
        conn = self._get_ready_miner()
        self.assertIsNotNone(conn.current_job)
        self.assertTrue(conn.current_job.is_block)
        self.assertEqual(0, conn.current_job.height)

        conn2 = self._get_ready_miner()
        self.assertIsNotNone(conn2.current_job)
        self.assertTrue(conn2.current_job.is_block)
        self.assertEqual(0, conn2.current_job.height)

        job1 = TxJob(TX1_DATA)
        job2 = TxJob(TX2_DATA)
        ret1 = self.manager.add_job(job1)
        ret2 = self.manager.add_job(job2)
        self.assertFalse(conn.current_job.is_block)
        self.assertEqual(conn.current_job.tx_job, job1)
        self.assertTrue(ret1)
        self.assertTrue(ret2)

        old_current_job = conn2.current_job

        # First submission: success
        params = {
            'job_id': conn.current_job.uuid.hex(),
            'nonce': TX1_NONCE,
        }
        conn.send_error = MagicMock(return_value=None)
        conn.send_result = MagicMock(return_value=None)
        conn.method_submit(params=params, msgid=None)
        conn.send_error.assert_not_called()
        conn.send_result.assert_called_once_with(None, 'ok')

        self.assertFalse(conn2.current_job.is_block)

        # This simulates a submission on the old job, which is the same the other miner
        # submitted. This is something we observed happening in the wild.
        conn2.current_job = old_current_job
        self.assertEqual(conn2.current_job.tx_job, job1)
        params = {
            'job_id': conn2.current_job.uuid.hex(),
            'nonce': TX1_NONCE,
        }
        conn2.send_error = MagicMock(return_value=None)
        conn2.send_result = MagicMock(return_value=None)
        conn2.method_submit(params=params, msgid=None)
        conn2.send_error.assert_not_called()
        conn2.send_result.assert_called_once_with(None, 'ok')

        # Run loop and check that the miner gets the next tx
        self._run_all_pending_events()
        self.assertFalse(conn.current_job.is_block)
        self.assertEqual(conn.current_job.tx_job, job2)

        # Second submission: success
        params = {
            'job_id': conn.current_job.uuid.hex(),
            'nonce': TX2_NONCE,
        }
        conn.send_error = MagicMock(return_value=None)
        conn.send_result = MagicMock(return_value=None)
        conn.method_submit(params=params, msgid=None)
        conn.send_error.assert_not_called()
        conn.send_result.assert_called_once_with(None, 'ok')

        # Run loop and check that the miners get a block
        self._run_all_pending_events()
        self.assertTrue(conn.current_job.is_block)
        self.assertEqual(0, conn.current_job.height)
        self.assertTrue(conn2.current_job.is_block)
        self.assertEqual(0, conn2.current_job.height)

    def test_mining_tx_connection_lost(self):
        conn1 = self._get_ready_miner('HVZjvL1FJ23kH3buGNuttVRsRKq66WHUVZ')
        self.assertIsNotNone(conn1.current_job)
        self.assertTrue(conn1.current_job.is_block)
        self.assertEqual(0, conn1.current_job.height)

        conn2 = self._get_ready_miner('HVZjvL1FJ23kH3buGNuttVRsRKq66WHUVZ')
        self.assertIsNotNone(conn2.current_job)
        self.assertTrue(conn2.current_job.is_block)
        self.assertEqual(0, conn2.current_job.height)

        job = TxJob(TX1_DATA)
        ret = self.manager.add_job(job)
        self.assertTrue(ret)
        self.assertFalse(conn1.current_job.is_block)
        self.assertEqual(conn1.current_job.tx_job, job)
        self.assertEqual(conn2.current_job.tx_job, job)

        # Miner 1 disconnects.
        conn1.connection_lost(exc=None)
        self.assertFalse(conn2.current_job.is_block)
        self.assertEqual(conn2.current_job.tx_job, job)

        # Miner 2 disconnects. Tx stays on the queue.
        conn2.connection_lost(exc=None)
        self.assertEqual(deque([job]), self.manager.tx_queue)

        # Miner 3 connects. Tx is sent to the new miner.
        conn3 = self._get_ready_miner('HVZjvL1FJ23kH3buGNuttVRsRKq66WHUVZ')
        self.assertFalse(conn3.current_job.is_block)
        self.assertEqual(conn3.current_job.tx_job, job)

    def test_token_creation_tx(self):
        conn = self._get_ready_miner('HVZjvL1FJ23kH3buGNuttVRsRKq66WHUVZ')
        self.assertIsNotNone(conn.current_job)
        self.assertTrue(conn.current_job.is_block)
        self.assertEqual(0, conn.current_job.height)

        self._run_basic_tx_tests(conn, TOKEN_CREATION_TX_DATA, TOKEN_CREATION_TX_NONCE)

        # Run loop and check that the miner gets a block
        self._run_all_pending_events()
        self.assertTrue(conn.current_job.is_block)
        self.assertEqual(0, conn.current_job.height)

    def test_no_miners_at_start(self):
        from txstratum.constants import DEFAULT_EXPECTED_MINING_TIME

        expected_queue_time = 0

        job1 = TxJob(TX1_DATA)
        self.assertTrue(self.manager.add_job(job1))
        self.assertEqual(DEFAULT_EXPECTED_MINING_TIME, job1.expected_mining_time)
        self.assertEqual(0, job1.expected_queue_time)
        self.assertEqual(1, len(self.manager.tx_queue))

        if DEFAULT_EXPECTED_MINING_TIME > 0:
            expected_queue_time += DEFAULT_EXPECTED_MINING_TIME

        job2 = TxJob(TX2_DATA)
        self.assertTrue(self.manager.add_job(job2))
        self.assertEqual(DEFAULT_EXPECTED_MINING_TIME, job2.expected_mining_time)
        self.assertEqual(expected_queue_time, job2.expected_queue_time)
        self.assertEqual(2, len(self.manager.tx_queue))

        if DEFAULT_EXPECTED_MINING_TIME > 0:
            expected_queue_time += DEFAULT_EXPECTED_MINING_TIME

        job3 = TxJob(TOKEN_CREATION_TX_DATA)
        self.assertTrue(self.manager.add_job(job3))
        self.assertEqual(DEFAULT_EXPECTED_MINING_TIME, job3.expected_mining_time)
        self.assertEqual(expected_queue_time, job3.expected_queue_time)
        self.assertEqual(3, len(self.manager.tx_queue))

        self.assertEqual([job1, job2, job3], list(self.manager.tx_queue))

        # First miner connects and receives job1.
        conn1 = self._get_ready_miner('HVZjvL1FJ23kH3buGNuttVRsRKq66WHUVZ')
        self.assertIsNotNone(conn1.current_job)
        self.assertEqual(job1, conn1.current_job.tx_job)

        # Second miner connects and receives job1.
        conn2 = self._get_ready_miner('HVZjvL1FJ23kH3buGNuttVRsRKq66WHUVZ')
        self.assertIsNotNone(conn2.current_job)
        self.assertEqual(job1, conn2.current_job.tx_job)

<<<<<<< HEAD
    def test_miner_block_submission_after_receiving_tx(self):
        """
        Simulates a miner that submits a block even after receiving a tx to mine.

        This is something we observed in the wild.
        """
        # Motivated by the exception in https://github.com/HathorNetwork/tx-mining-service/pull/52

=======
    def test_refresh_tx_job(self):
        """Test running the refresh job task when the miner is mining a TxJob.
        The miner shouldn't be told to replace the TxJob by itself with the clean=True param.
        For a different TxJob, the miner should be told to replace the TxJob.
        """
>>>>>>> 3630f21a
        conn = self._get_ready_miner()
        self.assertIsNotNone(conn.current_job)
        self.assertTrue(conn.current_job.is_block)
        self.assertEqual(0, conn.current_job.height)

<<<<<<< HEAD
        block_job = conn.current_job

        # Receive a tx to mine
=======
>>>>>>> 3630f21a
        job1 = TxJob(TX1_DATA)
        ret1 = self.manager.add_job(job1)
        self.assertFalse(conn.current_job.is_block)
        self.assertEqual(conn.current_job.tx_job, job1)
        self.assertTrue(ret1)

<<<<<<< HEAD
        # Submit a block, even though we just received a tx to mine
        params = {
            'job_id': block_job.uuid.hex(),
            'nonce': '00000000000000000000000000278a7e',
        }

=======
        conn.send_request = MagicMock(return_value=None)
        conn.send_request.assert_not_called()

        current_job = conn.current_job

        # Run the refresh job task
        self.loop.run_until_complete(conn.refresh_job())
        self._run_all_pending_events()

        # Make sure all jobs sent to the miner had clean=False
        # and that they were all the same txJob
        for c in conn.send_request.mock_calls:
            args = c[1]
            job_data = args[1]
            self.assertEqual(job_data['clean'], False)
            self.assertEqual(job_data['data'], current_job.get_header_without_nonce().hex())

        conn.send_request.reset_mock()

        # Add a new job
        job2 = TxJob(TX2_DATA)
        ret2 = self.manager.add_job(job2)
        self.assertFalse(conn.current_job.is_block)
        self.assertNotEqual(conn.current_job.tx_job, job2)
        self.assertTrue(ret2)

        # Shouldn't send a new job to the miner, since it's already mining a tx
        conn.send_request.assert_not_called()

        # Submit the current job
        params = {
            'job_id': conn.current_job.uuid.hex(),
            'nonce': TX1_NONCE,
        }
>>>>>>> 3630f21a
        conn.send_error = MagicMock(return_value=None)
        conn.send_result = MagicMock(return_value=None)
        conn.method_submit(params=params, msgid=None)
        conn.send_error.assert_not_called()
        conn.send_result.assert_called_once_with(None, 'ok')

<<<<<<< HEAD
        # Make sure the block submission was received
        self.assertEqual(len(conn._submitted_work), 1)
=======
        self.assertIs(conn.current_job.tx_job, job2)

        # Should have sent a new txJob to the miner, with clean=True
        conn.send_request.assert_called_once()
        job_data = conn.send_request.call_args[0][1]

        self.assertEqual(job_data['clean'], True)
        self.assertEqual(job_data['data'], conn.current_job.get_header_without_nonce().hex())

>>>>>>> 3630f21a

class ManagerClockedTestCase(asynctest.ClockedTestCase):  # type: ignore
    def setUp(self):
        address = 'HC7w4j7mPet49BBN5a2An3XUiPvK6C1TL7'

        from tests.utils import Clock
        self.clock = Clock(self.loop)
        self.clock.enable()

        self.client = HathorClientTest(server_url='')
        self.loop.run_until_complete(self.client.start())
        self.manager = TxMiningManager(backend=self.client, address=address)
        self.loop.run_until_complete(self.manager.start())
        self.loop.run_until_complete(self.manager.wait_for_block_template())
        self.assertTrue(len(self.manager.block_template) > 0)

    def tearDown(self):
        self.clock.disable()

    async def test_block_timestamp_update(self):
        job = self.manager.get_best_job(None)
        self.assertTrue(True, job.is_block)

        job.update_timestamp(force=True)
        self.assertEqual(int(txstratum.time.time()), job._block.timestamp)

        # Update timestamp.
        await self.advance(10)
        job.update_timestamp()
        self.assertEqual(int(txstratum.time.time()), job._block.timestamp)

        # Do not update timestamp.
        old_ts = txstratum.time.time()
        await self.advance(40)
        job.update_timestamp()
        self.assertEqual(int(old_ts), job._block.timestamp)

    async def test_tx_resubmit(self):
        job1 = TxJob(TX1_DATA, timeout=10)
        ret1 = self.manager.add_job(job1)
        self.assertTrue(ret1)

        # When a similar job is submitted, manager declines it.
        job2 = TxJob(TX1_DATA)
        ret2 = self.manager.add_job(job2)
        self.assertFalse(ret2)

        # Wait until job1 is marked as timeout.
        await self.advance(15)
        self.assertEqual(job1.status, JobStatus.TIMEOUT)

        # Try to resubmit a similar job.
        job3 = TxJob(TX1_DATA)
        ret3 = self.manager.add_job(job3)
        self.assertTrue(ret3)

    async def test_tx_timeout_and_cleanup(self):
        job1 = TxJob(TX1_DATA, timeout=10)
        ret1 = self.manager.add_job(job1)
        self.assertTrue(ret1)
        self.assertIn(job1, self.manager.tx_queue)
        self.assertIn(job1.uuid, self.manager.tx_jobs)

        # Wait until job1 is marked as timeout.
        await self.advance(15)
        self.assertEqual(job1.status, JobStatus.TIMEOUT)
        self.assertNotIn(job1, self.manager.tx_queue)
        self.assertIn(job1.uuid, self.manager.tx_jobs)

        # Wait until job1 is cleared.
        await self.advance(self.manager.TX_CLEAN_UP_INTERVAL)
        self.assertNotIn(job1, self.manager.tx_queue)
        self.assertNotIn(job1.uuid, self.manager.tx_jobs)

    async def test_tx_race_condition(self):
        """Test race condition caused when job2 replaces job1 and job1's clean up is close to be executed.
        In this case job1's clean up was cleaning job2 instead.
        """
        job1 = TxJob(TX1_DATA, timeout=10)
        ret1 = self.manager.add_job(job1)
        self.assertTrue(ret1)

        # Wait until job1 is marked as timeout.
        await self.advance(10)
        self.assertEqual(job1.status, JobStatus.TIMEOUT)
        self.assertNotIn(job1, self.manager.tx_queue)
        self.assertIn(job1.uuid, self.manager.tx_jobs)

        # We are 1 second away to cleanup the tx.
        await self.advance(self.manager.TX_CLEAN_UP_INTERVAL - 1)

        # Resubmit a similar job.
        job2 = TxJob(TX1_DATA, timeout=10)
        ret2 = self.manager.add_job(job2)
        self.assertTrue(ret2)
        self.assertIn(job2, self.manager.tx_queue)
        self.assertIn(job2.uuid, self.manager.tx_jobs)

        # Reach the cleanup time of job1.
        await self.advance(2)
        self.assertEqual(job2.status, JobStatus.ENQUEUED)
        self.assertIn(job2, self.manager.tx_queue)
        self.assertIn(job2.uuid, self.manager.tx_jobs)

        # Job2 timeouts.
        await self.advance(15)
        self.assertEqual(job2.status, JobStatus.TIMEOUT)<|MERGE_RESOLUTION|>--- conflicted
+++ resolved
@@ -706,47 +706,22 @@
         self.assertIsNotNone(conn2.current_job)
         self.assertEqual(job1, conn2.current_job.tx_job)
 
-<<<<<<< HEAD
-    def test_miner_block_submission_after_receiving_tx(self):
-        """
-        Simulates a miner that submits a block even after receiving a tx to mine.
-
-        This is something we observed in the wild.
-        """
-        # Motivated by the exception in https://github.com/HathorNetwork/tx-mining-service/pull/52
-
-=======
     def test_refresh_tx_job(self):
         """Test running the refresh job task when the miner is mining a TxJob.
         The miner shouldn't be told to replace the TxJob by itself with the clean=True param.
         For a different TxJob, the miner should be told to replace the TxJob.
         """
->>>>>>> 3630f21a
         conn = self._get_ready_miner()
         self.assertIsNotNone(conn.current_job)
         self.assertTrue(conn.current_job.is_block)
         self.assertEqual(0, conn.current_job.height)
 
-<<<<<<< HEAD
-        block_job = conn.current_job
-
-        # Receive a tx to mine
-=======
->>>>>>> 3630f21a
         job1 = TxJob(TX1_DATA)
         ret1 = self.manager.add_job(job1)
         self.assertFalse(conn.current_job.is_block)
         self.assertEqual(conn.current_job.tx_job, job1)
         self.assertTrue(ret1)
 
-<<<<<<< HEAD
-        # Submit a block, even though we just received a tx to mine
-        params = {
-            'job_id': block_job.uuid.hex(),
-            'nonce': '00000000000000000000000000278a7e',
-        }
-
-=======
         conn.send_request = MagicMock(return_value=None)
         conn.send_request.assert_not_called()
 
@@ -781,17 +756,12 @@
             'job_id': conn.current_job.uuid.hex(),
             'nonce': TX1_NONCE,
         }
->>>>>>> 3630f21a
         conn.send_error = MagicMock(return_value=None)
         conn.send_result = MagicMock(return_value=None)
         conn.method_submit(params=params, msgid=None)
         conn.send_error.assert_not_called()
         conn.send_result.assert_called_once_with(None, 'ok')
 
-<<<<<<< HEAD
-        # Make sure the block submission was received
-        self.assertEqual(len(conn._submitted_work), 1)
-=======
         self.assertIs(conn.current_job.tx_job, job2)
 
         # Should have sent a new txJob to the miner, with clean=True
@@ -801,7 +771,43 @@
         self.assertEqual(job_data['clean'], True)
         self.assertEqual(job_data['data'], conn.current_job.get_header_without_nonce().hex())
 
->>>>>>> 3630f21a
+    def test_miner_block_submission_after_receiving_tx(self):
+        """
+        Simulates a miner that submits a block even after receiving a tx to mine.
+
+        This is something we observed in the wild.
+        """
+        # Motivated by the exception in https://github.com/HathorNetwork/tx-mining-service/pull/52
+
+        conn = self._get_ready_miner()
+        self.assertIsNotNone(conn.current_job)
+        self.assertTrue(conn.current_job.is_block)
+        self.assertEqual(0, conn.current_job.height)
+
+        block_job = conn.current_job
+
+        # Receive a tx to mine
+        job1 = TxJob(TX1_DATA)
+        ret1 = self.manager.add_job(job1)
+        self.assertFalse(conn.current_job.is_block)
+        self.assertEqual(conn.current_job.tx_job, job1)
+        self.assertTrue(ret1)
+
+        # Submit a block, even though we just received a tx to mine
+        params = {
+            'job_id': block_job.uuid.hex(),
+            'nonce': '00000000000000000000000000278a7e',
+        }
+
+        conn.send_error = MagicMock(return_value=None)
+        conn.send_result = MagicMock(return_value=None)
+        conn.method_submit(params=params, msgid=None)
+        conn.send_error.assert_not_called()
+        conn.send_result.assert_called_once_with(None, 'ok')
+
+        # Make sure the block submission was received
+        self.assertEqual(len(conn._submitted_work), 1)
+
 
 class ManagerClockedTestCase(asynctest.ClockedTestCase):  # type: ignore
     def setUp(self):
